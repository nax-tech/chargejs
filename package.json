{
  "name": "@charge-tech/chargejs",
  "version": "0.1.0",
  "description": "The Charge Core JS implementation.",
  "main": "src/index.js",
  "engines": {
    "node": ">=4.0.0"
  },
  "scripts": {
    "test": "NODE_PATH=. NODE_ENV=test mocha --require esm './tests/**/*.test.js'",
    "test:watch": "NODE_PATH=. NODE_ENV=test mocha --require esm './tests/**/*.test.js' --watch --recursive",
    "test:report": "NODE_PATH=. NODE_ENV=test nyc --reporter=lcov --reporter=text mocha --require esm './tests/**/*.test.js'",
    "test:watch:report": "NODE_PATH=. NODE_ENV=test nodemon --exec nyc --reporter=lcov --reporter=text mocha --require esm './tests/**/*.test.js'",
    "docs": "jsdoc -r src -d ./docs --readme ./README.md",
    "document": "jsdoc2md ./src/*.js > DOCS.md",
    "lint": "standard",
    "lint:fix": "standard --fix",
    "lint-fix": "lint:fix",
    "semantic-release": "semantic-release",
    "commitlint": "commitlint -e $HUSKY_GIT_PARAMS"
  },
  "author": "nicolas@charge.io",
  "license": "MIT",
  "standard": {
    "env": [
      "mocha"
    ]
  },
  "devDependencies": {
    "@commitlint/cli": "^11.0.0",
    "@commitlint/config-conventional": "^11.0.0",
    "chai": "^4.3.0",
    "chai-events": "0.0.3",
    "faker": "^5.3.1",
    "husky": "^5.0.0-alpha.6",
    "jsdoc": "^3.6.6",
    "jsdoc-to-markdown": "^6.0.1",
    "mocha": "^7.1.2",
    "nodemon": "^2.0.4",
    "nyc": "^15.1.0",
    "redis": "^3.0.2",
    "semantic-release": "^17.3.8",
    "sinon": "^9.1.0",
    "sinon-chai": "^3.5.0",
    "standard": "^14.3.3"
  },
  "dependencies": {
    "bluebird": "^3.7.2",
    "dot-get": "^1.0.1",
    "ein-validator": "^1.0.0",
    "esm": "^3.2.25",
    "express": "^4.17.1",
    "express-validator": "^6.6.1",
    "http-status": "^1.4.2",
    "https": "^1.0.0",
    "lodash": "^4.17.20",
<<<<<<< HEAD
    "paginate-info": "^1.0.4",
=======
    "node-device-detector": "^1.3.11",
>>>>>>> 6429e7e8
    "structure": "^2.0.1",
    "winston": "^3.2.1"
  },
  "peerDependencies": {
    "awilix": "^5.0.1",
    "awilix-express": "^5.0.0"
  },
  "directories": {
    "doc": "docs",
    "test": "tests"
  },
  "repository": {
    "type": "git",
    "url": "git+https://github.com/charge-tech/chargejs.git"
  },
  "bugs": {
    "url": "https://github.com/charge-tech/chargejs/issues"
  },
  "homepage": "https://github.com/charge-tech/chargejs#readme"
}<|MERGE_RESOLUTION|>--- conflicted
+++ resolved
@@ -54,11 +54,8 @@
     "http-status": "^1.4.2",
     "https": "^1.0.0",
     "lodash": "^4.17.20",
-<<<<<<< HEAD
     "paginate-info": "^1.0.4",
-=======
     "node-device-detector": "^1.3.11",
->>>>>>> 6429e7e8
     "structure": "^2.0.1",
     "winston": "^3.2.1"
   },
