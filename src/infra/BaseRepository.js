--- conflicted
+++ resolved
@@ -135,11 +135,7 @@
       include: this.include,
       transaction: this._getTransaction()
     })
-<<<<<<< HEAD
     return rows.map(row => this.mapper.toEntity(row.toJSON()))
-=======
-    return results.map((entry) => entry.toJSON())
->>>>>>> 6429e7e8
   }
 
   /**
@@ -174,14 +170,10 @@
       transaction: this._getTransaction()
     })
     const meta = this.paginate(currentPage, count, rows, pageSize)
-<<<<<<< HEAD
     return {
       data: rows.map(row => this.mapper.toEntity(row.toJSON())),
       meta
     }
-=======
-    return { data: rows.map((row) => row.toJSON()), meta }
->>>>>>> 6429e7e8
   }
 
   /**
@@ -196,7 +188,6 @@
     if (!valid) {
       throw this._getValidationError(errors)
     }
-<<<<<<< HEAD
     const dbEntry = await this.model.create(
       this.mapper.toDatabase(entity),
       { transaction: this._getTransaction() }
@@ -204,12 +195,6 @@
     const json = dbEntry.toJSON()
     await this.redisRepository.clearReferenced(json)
     return this.mapper.toEntity(json)
-=======
-    const dbEntry = await this.model.create(this.mapper.toDatabase(entity), {
-      transaction: this._getTransaction()
-    })
-    return this.mapper.toEntity(dbEntry.toJSON())
->>>>>>> 6429e7e8
   }
 
   /**
@@ -392,19 +377,12 @@
   }
 
   _validatePaginateParams (currentPage, pageSize) {
-    console.log({
-      _validatePaginateParams: {
-        currentPage,
-        pageSize
-      }
-    })
     if (Number.isNaN(Number(currentPage))) {
       // Error for developers only, can only occur if the currentPage is invalid
       const error = new Error(INVALID_CURRENT_PAGE.message)
       error.type = INVALID_CURRENT_PAGE.code
       throw error
     }
-
     if (Number.isNaN(Number(pageSize))) {
       // Error for developers only, can only occur if the pageSize is invalid
       const error = new Error(INVALID_PAGE_SIZE.message)
